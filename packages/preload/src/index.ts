--- conflicted
+++ resolved
@@ -31,13 +31,6 @@
 import type { IConfigurationPropertyRecordedSchema } from '../../main/src/plugin/configuration-registry';
 import type { PullEvent } from '../../main/src/plugin/api/pull-event';
 import { Deferred } from './util/deferred';
-<<<<<<< HEAD
-import { getFreePort } from './util/port';
-import { ImageRegistry } from './image-registry';
-import { Dialogs } from './dialog-impl';
-import { ProgressImpl } from './progress-impl';
-=======
->>>>>>> 0bc5d1d4
 
 export type DialogResultCallback = (openDialogReturnValue: Electron.OpenDialogReturnValue) => void;
 
@@ -350,19 +343,6 @@
     },
   );
 
-<<<<<<< HEAD
-  const extensionLoader = new ExtensionLoader(
-    commandRegistry,
-    providerRegistry,
-    configurationRegistry,
-    imageRegistry,
-    apiSender,
-    trayMenuRegistry,
-    new Dialogs(),
-    new ProgressImpl(),
-  );
-=======
->>>>>>> 0bc5d1d4
   contextBridge.exposeInMainWorld('listExtensions', async (): Promise<ExtensionInfo[]> => {
     return ipcRenderer.invoke('extension-loader:listExtensions');
   });
