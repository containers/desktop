<script lang="ts">
import Modal from '../dialogs/Modal.svelte';
import type { EngineInfoUI } from './EngineInfoUI';

// Imported type for prune (containers, images, pods, volumes)
export let type: string;

// List of engines that the prune will work on
export let engines: EngineInfoUI[];

// Functionality for modal
let openChoiceModal = false;
function toggleChoiceModal(): void {
  openChoiceModal = !openChoiceModal;
}
function keydownChoice(e: KeyboardEvent) {
  e.stopPropagation();
  if (e.key === 'Escape') {
    toggleChoiceModal();
  }
}

// Function to prune the selected type: containers
// TODO: Add prune for pods, images and volumes in a later PR
async function prune(type: string) {
  switch (type) {
    case 'containers':
      engines.forEach(async engine => {
        try {
          await window.pruneContainers(engine.id);
        } catch (error) {
          console.error(error);
        }
      });
      break;
<<<<<<< HEAD
    case 'pods':
      engines.forEach(async engine => {
        try {
          await window.prunePods(engine.id);
=======
    case 'volumes':
      engines.forEach(async engine => {
        try {
          await window.pruneVolumes(engine.id);
>>>>>>> c2e056c5
        } catch (error) {
          console.error(error);
        }
      });
      break;
    default:
      console.error('Prune type not found');
      break;
    /*
          case 'images':
              // Prune images from podman and docker engines
              await window.pruneImages();
              break;
              */
  }

  // Close the modal once the prune is completed
  toggleChoiceModal();
}
</script>

<button on:click="{() => toggleChoiceModal()}" class="pf-c-button pf-m-primary" type="button" title="Prune {type}">
  <span class="pf-c-button__icon pf-m-start">
    <i class="fas fa-trash" aria-hidden="true"></i>
  </span>
  Prune {type}
</button>

<!-- Create modal that confirms the user wants to prune the selected type -->
{#if openChoiceModal}
  <Modal
    on:close="{() => {
      openChoiceModal = false;
    }}">
    <div
      class="inline-block w-full overflow-hidden text-left transition-all transform bg-zinc-800 z-50 h-[200px] rounded-xl shadow-xl shadow-neutral-900"
      on:keydown="{keydownChoice}">
      <div class="flex items-center justify-between bg-black px-5 py-4 border-b-2 border-violet-700">
        <h1 class="text-xl font-bold">Prune unused {type}</h1>

        <button class="hover:text-gray-200 px-2 py-1" on:click="{() => toggleChoiceModal()}">
          <i class="fas fa-times" aria-hidden="true"></i>
        </button>
      </div>
      <div class="bg-zinc-800 p-5 h-full flex flex-col justify-items-center">
        {#if engines.length > 1}
          <span class="pb-3">This action will prune all unused {type} from all container engines.</span>
        {:else}
          <span class="pb-3">This action will prune all unused {type} from the {engines[0].name} engine.</span>
        {/if}
        <span class="pb-3">Are you sure you want to continue?</span>
        <div class="pt-5 grid grid-cols-2 gap-10 place-content-center w-full">
          <button class="pf-c-button pf-m-primary" type="button" on:click="{() => prune(type)}">Yes</button>
          <button class="pf-c-button pf-m-secondary" type="button" on:click="{() => toggleChoiceModal()}">No</button>
        </div>
      </div>
    </div>
  </Modal>
{/if}<|MERGE_RESOLUTION|>--- conflicted
+++ resolved
@@ -33,17 +33,19 @@
         }
       });
       break;
-<<<<<<< HEAD
     case 'pods':
       engines.forEach(async engine => {
         try {
           await window.prunePods(engine.id);
-=======
+        } catch (error) {
+          console.error(error);
+        }
+      });
+      break;
     case 'volumes':
       engines.forEach(async engine => {
         try {
           await window.pruneVolumes(engine.id);
->>>>>>> c2e056c5
         } catch (error) {
           console.error(error);
         }
