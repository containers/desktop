#
# Copyright (C) 2022-2024 Red Hat, Inc.
#
# Licensed under the Apache License, Version 2.0 (the "License");
# you may not use this file except in compliance with the License.
# You may obtain a copy of the License at
#
# http://www.apache.org/licenses/LICENSE-2.0
#
# Unless required by applicable law or agreed to in writing, software
# distributed under the License is distributed on an "AS IS" BASIS,
# WITHOUT WARRANTIES OR CONDITIONS OF ANY KIND, either express or implied.
# See the License for the specific language governing permissions and
# limitations under the License.
#
# SPDX-License-Identifier: Apache-2.0

name: release

on:
  workflow_dispatch:
    inputs:
      version:
        description: 'Version to release'
        required: true
      branch:
        description: 'Branch to use for the release'
        required: true
        default: main
env:
  GITHUB_TOKEN: ${{secrets.GITHUB_TOKEN}}
  DEBUG: electron-builder

jobs:

  tag:
    name: Tagging
    runs-on: ubuntu-24.04
    outputs:
      githubTag: ${{ steps.TAG_UTIL.outputs.githubTag}}
      desktopVersion: ${{ steps.TAG_UTIL.outputs.desktopVersion}}
      releaseId: ${{ steps.create_release.outputs.id}}

    steps:
      - uses: actions/checkout@v4
        with:
          ref: ${{ github.event.inputs.branch }}
      - name: Generate tag utilities
        id: TAG_UTIL
        run: |
            TAG_PATTERN=${{ github.event.inputs.version }}
            echo "githubTag=v$TAG_PATTERN" >> ${GITHUB_OUTPUT}
            echo "desktopVersion=$TAG_PATTERN" >> ${GITHUB_OUTPUT}

      - name: tag
        run: |
          git config --local user.name ${{ github.actor }}

          # Add the new version in package.json file
          sed -i  "s#version\":\ \"\(.*\)\",#version\":\ \"${{ steps.TAG_UTIL.outputs.desktopVersion }}\",#g" package.json
          find extensions/* -maxdepth 2 -name "package.json" | xargs -I {} sed -i "s#version\":\ \"\(.*\)\",#version\":\ \"${{ steps.TAG_UTIL.outputs.desktopVersion }}\",#g" {}
          git add package.json extensions/*/package.json

          # Update the issue template with the new version and move old version below
          nextVersionLineNumber=$(grep -n "next (development version)" .github/ISSUE_TEMPLATE/bug_report.yml | cut -d ":" -f 1 | head -n 1)
          currentVersionItem=$(sed "$(expr ${nextVersionLineNumber} - 1)q;d" .github/ISSUE_TEMPLATE/bug_report.yml)
          newVersionItem=$(echo "$currentVersionItem" | sed -r -e "s|\".*\"|\"${{ steps.TAG_UTIL.outputs.desktopVersion }}\"|")
          # delete the lines before the next version line
          sed -i "$(expr ${nextVersionLineNumber} - 1)d" .github/ISSUE_TEMPLATE/bug_report.yml
          # insert the version being tagged
          sed -i "$(expr ${nextVersionLineNumber} - 1)i\\${newVersionItem}" .github/ISSUE_TEMPLATE/bug_report.yml
          sed -i "$(expr ${nextVersionLineNumber} + 1)i\\${currentVersionItem}" .github/ISSUE_TEMPLATE/bug_report.yml
          # add the changes
          git add .github/ISSUE_TEMPLATE/bug_report.yml

          # Add the new version in the appdata.xml file
          xmlReleasesLineNumber=$(grep -n "<releases>" .flatpak-appdata.xml | cut -d ":" -f 1 | head -n 1)
          newFlatpakReleaseItem="    <release version=\"${{ steps.TAG_UTIL.outputs.desktopVersion }}\" date=\"$(date +%Y-%m-%d)\"/>"
          sed -i "$(expr ${xmlReleasesLineNumber} + 1)i\\${newFlatpakReleaseItem}" .flatpak-appdata.xml
          git add .flatpak-appdata.xml

          # commit the changes
          git commit -m "chore: 🥁 tagging ${{ steps.TAG_UTIL.outputs.githubTag }} 🥳"
          echo "Tagging with ${{ steps.TAG_UTIL.outputs.githubTag }}"
          git tag ${{ steps.TAG_UTIL.outputs.githubTag }}
          git push origin ${{ steps.TAG_UTIL.outputs.githubTag }}
      - name: Create Release
        id: create_release
        uses: ncipollo/release-action@v1
        env:
          GITHUB_TOKEN: ${{ secrets.GITHUB_TOKEN }}
        with:
          tag: ${{ steps.TAG_UTIL.outputs.githubTag }}
          name: ${{ steps.TAG_UTIL.outputs.githubTag }}
          draft: true
          prerelease: true
      - name: Create the PR to bump the version in the main branch (only if we're tagging from main branch)
        if: ${{ github.event.inputs.branch == 'main' }}
        run: |
          git config --local user.name ${{ github.actor }}
          git config --local user.email "fbenoit@redhat.com"
          CURRENT_VERSION=$(echo "${{ steps.TAG_UTIL.outputs.desktopVersion }}")
          tmp=${CURRENT_VERSION%.*}
          minor=${tmp#*.}
          bumpedVersion=${CURRENT_VERSION%%.*}.$((minor + 1)).0
          bumpedBranchName="bump-to-${bumpedVersion}"
          git checkout -b "${bumpedBranchName}"
          sed -i  "s#version\":\ \"\(.*\)\",#version\":\ \"${bumpedVersion}-next\",#g" package.json
          find extensions/* -maxdepth 2 -name "package.json" | xargs -I {} sed -i "s#version\":\ \"\(.*\)\",#version\":\ \"${bumpedVersion}-next\",#g" {}
          git add package.json extensions/*/package.json
          git commit -s --amend -m "chore: bump version to ${bumpedVersion}"
          git push origin "${bumpedBranchName}"
          echo -e "📢 Bump version to ${bumpedVersion}\n\n${{ steps.TAG_UTIL.outputs.desktopVersion }} has been released.\n\n Time to switch to the new ${bumpedVersion} version 🥳" > /tmp/pr-title
          pullRequestUrl=$(gh pr create --title "chore: 📢 Bump version to ${bumpedVersion}" --body-file /tmp/pr-title --head "${bumpedBranchName}" --base "main")
          echo "📢 Pull request created: ${pullRequestUrl}"
          echo "➡️ Flag the PR as being ready for review"
          gh pr ready "${pullRequestUrl}"
          echo "🔅 Mark the PR as being ok to be merged automatically"
          gh pr merge "${pullRequestUrl}" --auto --rebase
        env:
          GITHUB_TOKEN: ${{ secrets.PODMAN_DESKTOP_BOT_TOKEN }}

  build:
    name: Build / ${{ matrix.os }} ${{ matrix.airgap == 'true' && '(Air Gap)' || ''  }}
    needs: tag
    runs-on: ${{ matrix.os }}
    strategy:
      matrix:
        include:
          - os: "windows-2022"
          - os: "windows-2022"
            airgap: "true"
          - os: "macos-14"
          - os: "macos-14"
            airgap: "true"
          - os: "ubuntu-24.04"
    timeout-minutes: 60
    env:
      GITHUB_TOKEN: ${{ secrets.GITHUB_TOKEN }}
    steps:
      - uses: actions/checkout@v4
        with:
          ref: ${{ needs.tag.outputs.githubTag}}

      - uses: pnpm/action-setup@v4
        name: Install pnpm
        with:
          run_install: false

      - uses: actions/setup-node@v4
        with:
          node-version: 20
          cache: 'pnpm'

      - uses: actions/setup-python@v5
        with:
          python-version: "3.x"

      - name: setup telemetry key for production
        run: |
          sed -i -r -e "s/SEGMENT_KEY = '.*'/SEGMENT_KEY = '${{ secrets.SEGMENT_WRITE_KEY }}'/" packages/main/src/plugin/telemetry/telemetry.ts

      - name: Execute pnpm
        run: pnpm install

      - name: Install flatpak on Linux
        if: ${{ matrix.os=='ubuntu-24.04' }}
        run: |
          sudo apt-get update
          sudo apt-get install flatpak -y
          sudo apt-get install flatpak-builder -y
          sudo apt-get install elfutils -y
          flatpak remote-add --if-not-exists flathub --user https://flathub.org/repo/flathub.flatpakrepo
          flatpak install flathub --no-static-deltas --user -y org.freedesktop.Platform//23.08 org.freedesktop.Sdk//23.08
      - name: Set macOS environment variables
        if: startsWith(matrix.os, 'macos')
        run: |
          echo "CSC_LINK=${{secrets.CSC_LINK}}" >> $GITHUB_ENV
          echo "CSC_KEY_PASSWORD=${{secrets.CSC_KEY_PASSWORD}}" >> $GITHUB_ENV
          echo "APPLE_ID=${{secrets.APPLE_ID}}" >> $GITHUB_ENV
          echo "APPLE_APP_SPECIFIC_PASSWORD=${{secrets.APPLE_APP_SPECIFIC_PASSWORD}}" >> $GITHUB_ENV
          echo "APPLE_TEAM_ID=${{secrets.APPLE_TEAM_ID}}" >> $GITHUB_ENV

      - name: Install Azure SignTool on Windows
        if: startsWith(matrix.os, 'windows')
        run: |
          dotnet tool install --global AzureSignTool --version 3.0.0
          echo "AZURE_KEY_VAULT_CERTIFICATE=${{secrets.AZURE_KEY_VAULT_CERTIFICATE}}" | Out-File -FilePath $env:GITHUB_ENV -Append
          echo "AZURE_KEY_VAULT_CLIENT_ID=${{secrets.AZURE_KEY_VAULT_CLIENT_ID}}" | Out-File -FilePath $env:GITHUB_ENV -Append
          echo "AZURE_KEY_VAULT_SECRET=${{secrets.AZURE_KEY_VAULT_SECRET}}" | Out-File -FilePath $env:GITHUB_ENV -Append
          echo "AZURE_KEY_VAULT_TENANT_ID=${{secrets.AZURE_KEY_VAULT_TENANT_ID}}" | Out-File -FilePath $env:GITHUB_ENV -Append
          echo "AZURE_KEY_VAULT_URL=${{secrets.AZURE_KEY_VAULT_URL}}" | Out-File -FilePath $env:GITHUB_ENV -Append

      - name: Run Build
        timeout-minutes: 40
        env:
          AIRGAP_DOWNLOAD: ${{ matrix.airgap == 'true' && '1' || ''  }}
        run: pnpm compile:next

  release:
    needs: [tag, build]
    name: Release
    runs-on: ubuntu-24.04
    steps:
      - name: id
        run: echo the release id is ${{ needs.tag.outputs.releaseId}}

      - name: Publish release
        uses: StuYarrow/publish-release@v1.1.2
        env:
          GITHUB_TOKEN: ${{ secrets.GITHUB_TOKEN }}
        with:
          id: ${{ needs.tag.outputs.releaseId}}

  publish:
    needs: [tag, release]
    name: Publish
    runs-on: ubuntu-24.04
    steps:
      - uses: actions/checkout@v4
      - uses: pnpm/action-setup@v4
        name: Install pnpm
        with:
          run_install: false

      - uses: actions/setup-node@v4
        with:
          node-version: 20
          cache: 'pnpm'

      - name: Execute pnpm
        run: pnpm install

      - name: Set-up npmjs auth token
        run: printf "//registry.npmjs.org/:_authToken=${{ secrets.NPM_AUTH_TOKEN }}\n" >> ~/.npmrc

      - name: Publish API to npmjs
        run: |
          echo "Using version ${{ needs.tag.outputs.desktopVersion }}"
          sed -i  "s#version\":\ \"\(.*\)\",#version\":\ \"${{ needs.tag.outputs.desktopVersion }}\",#g" packages/extension-api/package.json
          cd packages/extension-api && pnpm publish --tag latest --no-git-checks --access public

      - name: Publish Webview API to npmjs
        run: |
          echo "Using version ${{ needs.tag.outputs.desktopVersion }}"
          sed -i  "s#version\":\ \"\(.*\)\",#version\":\ \"${{ needs.tag.outputs.desktopVersion }}\",#g" packages/webview-api/package.json
          cd packages/webview-api && pnpm publish --tag latest --no-git-checks --access public

      - name: Publish ui/svelte to npmjs
        run: |
          echo "Using version ${{ needs.tag.outputs.desktopVersion }}"
          sed -i  "s#version\":\ \"\(.*\)\",#version\":\ \"${{ needs.tag.outputs.desktopVersion }}\",#g" packages/ui/package.json
          cd packages/ui && pnpm build && pnpm publish --tag latest --no-git-checks --access public

      - name: Publish tests-playwright to npmjs
        run: |
          echo "Using version ${{ needs.tag.outputs.desktopVersion }}"
          sed -i  "s#version\":\ \"\(.*\)\",#version\":\ \"${{ needs.tag.outputs.desktopVersion }}\",#g" tests/playwright/package.json
<<<<<<< HEAD
          cd tests/playwright && pnpm build && pnpm publish --tag latest --no-git-tag-version --new-version "${{ needs.tag.outputs.desktopVersion }}" --access public

      - name: Publish Podman Extension API to npmjs
        run: |
          echo "Using version ${{ needs.tag.outputs.desktopVersion }}"
          sed -i  "s#version\":\ \"\(.*\)\",#version\":\ \"${{ needs.tag.outputs.desktopVersion }}\",#g" extensions/podman/packages/api/package.json
          cd extensions/podman/packages/api
          echo "Install latest @podman-desktop/api@${{ needs.tag.outputs.desktopVersion }}"
          pnpm add @podman-desktop/api@${{ needs.tag.outputs.desktopVersion }}
          pnpm publish --tag latest --no-git-tag-version --new-version "${{ needs.tag.outputs.desktopVersion }}" --access public
=======
          cd tests/playwright && pnpm build && pnpm publish --tag latest --no-git-checks --access public
>>>>>>> 57090e1e
<|MERGE_RESOLUTION|>--- conflicted
+++ resolved
@@ -256,8 +256,7 @@
         run: |
           echo "Using version ${{ needs.tag.outputs.desktopVersion }}"
           sed -i  "s#version\":\ \"\(.*\)\",#version\":\ \"${{ needs.tag.outputs.desktopVersion }}\",#g" tests/playwright/package.json
-<<<<<<< HEAD
-          cd tests/playwright && pnpm build && pnpm publish --tag latest --no-git-tag-version --new-version "${{ needs.tag.outputs.desktopVersion }}" --access public
+          cd tests/playwright && pnpm build && pnpm publish --tag latest --no-git-checks --access public
 
       - name: Publish Podman Extension API to npmjs
         run: |
@@ -266,7 +265,4 @@
           cd extensions/podman/packages/api
           echo "Install latest @podman-desktop/api@${{ needs.tag.outputs.desktopVersion }}"
           pnpm add @podman-desktop/api@${{ needs.tag.outputs.desktopVersion }}
-          pnpm publish --tag latest --no-git-tag-version --new-version "${{ needs.tag.outputs.desktopVersion }}" --access public
-=======
-          cd tests/playwright && pnpm build && pnpm publish --tag latest --no-git-checks --access public
->>>>>>> 57090e1e
+          pnpm publish --tag latest --no-git-tag-version --new-version "${{ needs.tag.outputs.desktopVersion }}" --access public